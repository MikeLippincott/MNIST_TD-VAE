--- conflicted
+++ resolved
@@ -3,13 +3,7 @@
 
 """
 original code by Xinqiang Ding <xqding@umich.edu>
-<<<<<<< HEAD
-
 download MNIST data from Yann Lecun's website 
-
-=======
-download MNIST data from Yann Lecun's website 
->>>>>>> e94c1f4c
 [LeCun et al., 1998a]
     Y. LeCun, L. Bottou, Y. Bengio, and P. Haffner. 
         "Gradient-based learning applied to document recognition." 
@@ -22,28 +16,11 @@
 import pickle
 
 # download train labels
-<<<<<<< HEAD
-# download train labels
-=======
->>>>>>> e94c1f4c
 print("Downloading train-labels-idx1-ubyte ......")
 http = urllib3.PoolManager()
 r = http.request("GET", "http://yann.lecun.com/exdb/mnist/train-labels-idx1-ubyte.gz")
 data = gzip.decompress(r.data)
 # number of images is 4-8
-<<<<<<< HEAD
-# number of images is 4-8
-num = int.from_bytes(data[4:8], 'big')
-# images start at 8
-# images start at 8
-offset = 8
-# get labels from data 
-# get labels from data 
-train_label = np.array([data[offset+i] for i in range(num)])
-
-# download train image
-# download train image
-=======
 num = int.from_bytes(data[4:8], "big")
 # images start at 8
 offset = 8
@@ -51,25 +28,11 @@
 train_label = np.array([data[offset + i] for i in range(num)])
 
 # download train image
->>>>>>> e94c1f4c
 print("Downloading train-image-idx3-ubyte ......")
 http.clear()
 r = http.request("GET", "http://yann.lecun.com/exdb/mnist/train-images-idx3-ubyte.gz")
 data = gzip.decompress(r.data)
 # number of images is 4:8 (60000)
-<<<<<<< HEAD
-# number of images is 4:8 (60000)
-num = int.from_bytes(data[4:8], 'big')
-# number of rows is 8:12 (28)
-# number of rows is 8:12 (28)
-nrows = int.from_bytes(data[8:12], 'big')
-# number of cols is 12:16 (28)
-# number of cols is 12:16 (28)
-ncols = int.from_bytes(data[12:16], 'big')
-image = np.zeros((num, nrows * ncols))
-# images start at 16
-# images start at 16
-=======
 num = int.from_bytes(data[4:8], "big")
 # number of rows is 8:12 (28)
 nrows = int.from_bytes(data[8:12], "big")
@@ -77,21 +40,12 @@
 ncols = int.from_bytes(data[12:16], "big")
 image = np.zeros((num, nrows * ncols))
 # images start at 16
->>>>>>> e94c1f4c
 offset = 16
 for k in range(num):
     for i in range(nrows):
         for j in range(ncols):
-<<<<<<< HEAD
-            # TODO: still unsure where dimensions come from 
-            image[k, i*ncols+j] = data[16 + k*nrows*ncols + i*ncols+j]
-            # 0 = white 255 = black 
-            # will give numbers between 0 and 1
-            # 0 = white 255 = black 
-=======
             image[k, i * ncols + j] = data[16 + k * nrows * ncols + i * ncols + j]
             # 0 = white 255 = black
->>>>>>> e94c1f4c
             # will give numbers between 0 and 1
 train_image = image / 255.0
 
