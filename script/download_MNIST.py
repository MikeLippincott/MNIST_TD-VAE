__author__ = "Keenan Manpearl"
__date__ = "2023/1/24"

"""
original code by Xinqiang Ding <xqding@umich.edu>

download MNIST data from Yann Lecun's website 

[LeCun et al., 1998a]
    Y. LeCun, L. Bottou, Y. Bengio, and P. Haffner. 
        "Gradient-based learning applied to document recognition." 
        Proceedings of the IEEE, 86(11):2278-2324, November 1998.
"""

import numpy as np
import urllib3
import gzip
import pickle

# download train labels
print("Downloading train-labels-idx1-ubyte ......")
http = urllib3.PoolManager()
r = http.request('GET', 'http://yann.lecun.com/exdb/mnist/train-labels-idx1-ubyte.gz')
data = gzip.decompress(r.data)
# number of images is 4-8
num = int.from_bytes(data[4:8], 'big')
# images start at 8
offset = 8
# get labels from data 
train_label = np.array([data[offset+i] for i in range(num)])

# download train image
print("Downloading train-image-idx3-ubyte ......")
http.clear()
r = http.request('GET', 'http://yann.lecun.com/exdb/mnist/train-images-idx3-ubyte.gz')
data = gzip.decompress(r.data)
# number of images is 4:8 (60000)
num = int.from_bytes(data[4:8], 'big')
# number of rows is 8:12 (28)
nrows = int.from_bytes(data[8:12], 'big')
# number of cols is 12:16 (28)
ncols = int.from_bytes(data[12:16], 'big')
image = np.zeros((num, nrows * ncols))
# images start at 16
offset = 16
for k in range(num):
    for i in range(nrows):
        for j in range(ncols):
<<<<<<< HEAD
            # TODO: still unsure where dimensions come from 
=======
            # why?????
>>>>>>> 43d62def
            image[k, i*ncols+j] = data[16 + k*nrows*ncols + i*ncols+j]
            # 0 = white 255 = black 
            # will give numbers between 0 and 1
train_image = image / 255.0
            
## download test labels
print("Downloading t10k-labels-idx1-ubyte ......")
http.clear()
r = http.request('GET', 'http://yann.lecun.com/exdb/mnist/t10k-labels-idx1-ubyte.gz')
data = gzip.decompress(r.data)
num = int.from_bytes(data[4:8], 'big')
offset = 8
test_label = np.array([data[offset+i] for i in range(num)])

## download test image
print("Downloading t10k-image-idx3-ubyte ......")
http.clear()
r = http.request('GET', 'http://yann.lecun.com/exdb/mnist/t10k-images-idx3-ubyte.gz')
data = gzip.decompress(r.data)
num = int.from_bytes(data[4:8], 'big')
nrows = int.from_bytes(data[8:12], 'big')
ncols = int.from_bytes(data[12:16], 'big')
test_image = np.zeros((num, nrows * ncols))
offset = 16
for k in range(num):
    for i in range(nrows):
        for j in range(ncols):
            test_image[k, i*ncols+j] = data[16 + k*nrows*ncols + i*ncols+j]
            
test_image = test_image / 255.0

print("Saving data into a pickle file ...")
data = {'train_image': train_image,
        'train_label': train_label,
        'test_image': test_image,
        'test_label': test_label,}
with open("./data/MNIST.pkl", 'wb') as file_handle:
    pickle.dump(data, file_handle)<|MERGE_RESOLUTION|>--- conflicted
+++ resolved
@@ -18,40 +18,47 @@
 import pickle
 
 # download train labels
+# download train labels
 print("Downloading train-labels-idx1-ubyte ......")
 http = urllib3.PoolManager()
 r = http.request('GET', 'http://yann.lecun.com/exdb/mnist/train-labels-idx1-ubyte.gz')
 data = gzip.decompress(r.data)
 # number of images is 4-8
+# number of images is 4-8
 num = int.from_bytes(data[4:8], 'big')
+# images start at 8
 # images start at 8
 offset = 8
 # get labels from data 
+# get labels from data 
 train_label = np.array([data[offset+i] for i in range(num)])
 
+# download train image
 # download train image
 print("Downloading train-image-idx3-ubyte ......")
 http.clear()
 r = http.request('GET', 'http://yann.lecun.com/exdb/mnist/train-images-idx3-ubyte.gz')
 data = gzip.decompress(r.data)
 # number of images is 4:8 (60000)
+# number of images is 4:8 (60000)
 num = int.from_bytes(data[4:8], 'big')
+# number of rows is 8:12 (28)
 # number of rows is 8:12 (28)
 nrows = int.from_bytes(data[8:12], 'big')
 # number of cols is 12:16 (28)
+# number of cols is 12:16 (28)
 ncols = int.from_bytes(data[12:16], 'big')
 image = np.zeros((num, nrows * ncols))
+# images start at 16
 # images start at 16
 offset = 16
 for k in range(num):
     for i in range(nrows):
         for j in range(ncols):
-<<<<<<< HEAD
             # TODO: still unsure where dimensions come from 
-=======
-            # why?????
->>>>>>> 43d62def
             image[k, i*ncols+j] = data[16 + k*nrows*ncols + i*ncols+j]
+            # 0 = white 255 = black 
+            # will give numbers between 0 and 1
             # 0 = white 255 = black 
             # will give numbers between 0 and 1
 train_image = image / 255.0
